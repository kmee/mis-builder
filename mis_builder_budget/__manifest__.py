--- conflicted
+++ resolved
@@ -5,11 +5,7 @@
     'name': 'MIS Builder Budget',
     'summary': """
         Create budgets for MIS reports""",
-<<<<<<< HEAD
-    'version': '11.0.3.2.0',
-=======
-    'version': '10.0.3.2.1',
->>>>>>> d9728266
+    'version': '11.0.3.2.1',
     'license': 'AGPL-3',
     'author': 'ACSONE SA/NV, '
               'Odoo Community Association (OCA)',
