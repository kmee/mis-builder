# -*- coding: utf-8 -*-
# Copyright 2017-2018 ACSONE SA/NV
# License AGPL-3.0 or later (http://www.gnu.org/licenses/agpl).

from openerp import api, fields, models, _
from openerp.exceptions import ValidationError


class MisBudgetItem(models.Model):

    _inherit = 'mis.kpi.data'
    _name = 'mis.budget.item'
    _description = 'MIS Budget Item'
    _order = 'budget_id, date_from, seq1, seq2'

    budget_id = fields.Many2one(
        comodel_name='mis.budget',
        string="Budget",
        required=True,
        ondelete='cascade',
        index=True,
    )
    budget_date_from = fields.Date(
        related='budget_id.date_from',
        readonly=True,
    )
    budget_date_to = fields.Date(
        related='budget_id.date_to',
        readonly=True,
    )
    report_id = fields.Many2one(
        related='budget_id.report_id',
        readonly=True,
    )
    kpi_expression_id = fields.Many2one(
        domain="[('kpi_id.report_id', '=', report_id),"
               " ('kpi_id.budgetable', '=', True)]",
    )
    date_range_id = fields.Many2one(
        comodel_name='date.range',
        domain="[('date_start', '>=', budget_date_from),"
               " ('date_end', '<=', budget_date_to)]",
        string='Date range',
    )
    analytic_account_id = fields.Many2one(
        comodel_name='account.analytic.account',
        string="Analytic account",
    )
<<<<<<< HEAD
    seq1 = fields.Integer(
        related='kpi_expression_id.kpi_id.sequence',
        store=True,
        readonly=True,
    )
    seq2 = fields.Integer(
        related='kpi_expression_id.subkpi_id.sequence',
        store=True,
        readonly=True,
=======
    analytic_tag_ids = fields.Many2many(
        comodel_name='account.analytic.tag',
        string='Analytic Tags',
>>>>>>> d9728266
    )

    @api.onchange('date_range_id')
    def _onchange_date_range(self):
        for rec in self:
            if rec.date_range_id:
                rec.date_from = rec.date_range_id.date_start
                rec.date_to = rec.date_range_id.date_end

    @api.onchange('date_from', 'date_to')
    def _onchange_dates(self):
        for rec in self:
            if rec.date_range_id:
                if rec.date_from != rec.date_range_id.date_start or \
                        rec.date_to != rec.date_range_id.date_end:
                    rec.date_range_id = False

    @api.multi
    def _prepare_overlap_domain(self):
        """Prepare a domain to check for overlapping budget items."""
        self.ensure_one()
        return [
            ('date_from', '<=', self.date_to),
            ('date_to', '>=', self.date_from),
            ('budget_id', '=', self.budget_id.id),
            ('kpi_expression_id', '=', self.kpi_expression_id.id),
            ('analytic_account_id', '=', self.analytic_account_id.id),
            ('id', '!=', self.id),
        ]

    @api.constrains('date_range_id', 'date_from', 'date_to',
                    'budget_id', 'kpi_expression_id')
    def _check_dates(self):
        for rec in self:
            # date_from <= date_to
            if rec.date_from > rec.date_to:
                raise ValidationError(
                    _("%s start date must not be after end date") %
                    (rec.name,))
            # within budget dates
            if rec.date_from < rec.budget_date_from or \
                    rec.date_to > rec.budget_date_to:
                raise ValidationError(
                    _("%s is not within budget %s date range.") %
                    (rec.name, rec.budget_id.name))
            # overlaps
            domain = rec._prepare_overlap_domain()
            res = self.search(domain, limit=1)
            if res:
                raise ValidationError(
                    _("%s overlaps %s in budget %s") %
                    (rec.name, res.name, rec.budget_id.name))<|MERGE_RESOLUTION|>--- conflicted
+++ resolved
@@ -46,7 +46,6 @@
         comodel_name='account.analytic.account',
         string="Analytic account",
     )
-<<<<<<< HEAD
     seq1 = fields.Integer(
         related='kpi_expression_id.kpi_id.sequence',
         store=True,
@@ -56,11 +55,10 @@
         related='kpi_expression_id.subkpi_id.sequence',
         store=True,
         readonly=True,
-=======
+    )
     analytic_tag_ids = fields.Many2many(
         comodel_name='account.analytic.tag',
         string='Analytic Tags',
->>>>>>> d9728266
     )
 
     @api.onchange('date_range_id')
