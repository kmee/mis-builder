--- conflicted
+++ resolved
@@ -6,12 +6,8 @@
 ..
 .. *
 
-<<<<<<< HEAD
-10.0.2.0.3 (unreleased)
+10.0.3.0.1 (2017-09-30)
 ~~~~~~~~~~~~~~~~~~~~~~~
-=======
-9.0.3.0.1 (2017-09-30)
-~~~~~~~~~~~~~~~~~~~~~~
 
 New features:
 
@@ -54,9 +50,8 @@
   expressions were used in a KPI
 * [FIX] permission issue when adding report to dashboard with non admin user
 
-9.0.2.0.3 (unreleased)
-~~~~~~~~~~~~~~~~~~~~~~
->>>>>>> 68df414b
+10.0.2.0.3 (unreleased)
+~~~~~~~~~~~~~~~~~~~~~~~
 
 * [IMP] more robust behaviour in presence of missing expressions
 * [FIX] indent style
