--- conflicted
+++ resolved
@@ -19,13 +19,9 @@
 MAX_COL_WIDTH = 50  # characters
 
 
-<<<<<<< HEAD
 class MisBuilderXlsx(models.AbstractModel):
     _name = 'report.mis_builder.mis_report_instance_xlsx'
     _inherit = 'report.report_xlsx.abstract'
-=======
-class MisBuilderXlsx(ReportXlsx):
->>>>>>> 7b03a3b2
 
     def generate_xlsx_report(self, workbook, data, objects):
 
