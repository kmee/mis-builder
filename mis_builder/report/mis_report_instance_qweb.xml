--- conflicted
+++ resolved
@@ -1,9 +1,5 @@
 <?xml version="1.0" encoding="UTF-8"?>
 <odoo>
-<<<<<<< HEAD
-  <data>
-=======
->>>>>>> 68df414b
 
     <record id="qweb_pdf_export" model="ir.actions.report.xml">
       <field name="name">MIS report instance QWEB PDF report</field>
@@ -90,8 +86,4 @@
       </t>
     </template>
 
-<<<<<<< HEAD
-  </data>
-=======
->>>>>>> 68df414b
 </odoo>