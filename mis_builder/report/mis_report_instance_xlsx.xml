<?xml version="1.0" encoding="UTF-8"?>
<odoo>
<<<<<<< HEAD
  <data>
=======
>>>>>>> 68df414b

    <record id="xls_export" model="ir.actions.report.xml">
      <field name="name">MIS report instance XLS report</field>
      <field name="model">mis.report.instance</field>
      <field name="type">ir.actions.report.xml</field>
      <field name="report_name">mis.report.instance.xlsx</field>
      <field name="report_type">xlsx</field>
      <field name="auto" eval="False"/>
    </record>

<<<<<<< HEAD
  </data>
=======
>>>>>>> 68df414b
</odoo><|MERGE_RESOLUTION|>--- conflicted
+++ resolved
@@ -1,9 +1,5 @@
 <?xml version="1.0" encoding="UTF-8"?>
 <odoo>
-<<<<<<< HEAD
-  <data>
-=======
->>>>>>> 68df414b
 
     <record id="xls_export" model="ir.actions.report.xml">
       <field name="name">MIS report instance XLS report</field>
@@ -14,8 +10,4 @@
       <field name="auto" eval="False"/>
     </record>
 
-<<<<<<< HEAD
-  </data>
-=======
->>>>>>> 68df414b
 </odoo>