# Copyright 2014-2018 ACSONE SA/NV (<http://acsone.eu>)
# License AGPL-3.0 or later (https://www.gnu.org/licenses/agpl.html).

import logging

from odoo import api, models

_logger = logging.getLogger(__name__)


class Report(models.Model):
    _inherit = "ir.actions.report"

<<<<<<< HEAD
    @api.multi
    def render_qweb_pdf(self, res_ids=None, data=None):
        ctx = self.env.context.copy()
        if res_ids:
            obj = self.env[self.model].browse(res_ids)[0]
            if hasattr(obj, 'landscape_pdf') and obj.landscape_pdf:
                ctx.update({'landscape': True})
        return super(Report, self.with_context(ctx)).render_qweb_pdf(
            res_ids, data
        )
=======
    @api.model
    def get_pdf(self, docids, report_name, html=None, data=None):
        if report_name == 'mis_builder.report_mis_report_instance':
            if not docids:
                docids = self.env.context.get('active_ids')
            mis_report_instance = self.env['mis.report.instance'].\
                browse(docids)[0]
            context = dict(
                mis_report_instance._context_with_filters(),
                landscape=mis_report_instance.landscape_pdf,
            )
            # data=None, because it was there only to force Odoo
            # to propagate context
            return super(Report, self.with_context(context)).\
                get_pdf(docids, report_name, html=html, data=None)
        return super(Report, self).\
            get_pdf(docids, report_name, html=html, data=data)
>>>>>>> 7b03a3b2
<|MERGE_RESOLUTION|>--- conflicted
+++ resolved
@@ -11,25 +11,13 @@
 class Report(models.Model):
     _inherit = "ir.actions.report"
 
-<<<<<<< HEAD
     @api.multi
     def render_qweb_pdf(self, res_ids=None, data=None):
-        ctx = self.env.context.copy()
-        if res_ids:
-            obj = self.env[self.model].browse(res_ids)[0]
-            if hasattr(obj, 'landscape_pdf') and obj.landscape_pdf:
-                ctx.update({'landscape': True})
-        return super(Report, self.with_context(ctx)).render_qweb_pdf(
-            res_ids, data
-        )
-=======
-    @api.model
-    def get_pdf(self, docids, report_name, html=None, data=None):
-        if report_name == 'mis_builder.report_mis_report_instance':
-            if not docids:
-                docids = self.env.context.get('active_ids')
+        if self.report_name == 'mis_builder.report_mis_report_instance':
+            if not res_ids:
+                res_ids = self.env.context.get('active_ids')
             mis_report_instance = self.env['mis.report.instance'].\
-                browse(docids)[0]
+                browse(res_ids)[0]
             context = dict(
                 mis_report_instance._context_with_filters(),
                 landscape=mis_report_instance.landscape_pdf,
@@ -37,7 +25,6 @@
             # data=None, because it was there only to force Odoo
             # to propagate context
             return super(Report, self.with_context(context)).\
-                get_pdf(docids, report_name, html=html, data=None)
+                render_qweb_pdf(res_ids, data=None)
         return super(Report, self).\
-            get_pdf(docids, report_name, html=html, data=data)
->>>>>>> 7b03a3b2
+            render_qweb_pdf(res_ids, data)