# -*- coding: utf-8 -*-
# Copyright 2014-2017 ACSONE SA/NV (<http://acsone.eu>)
# License AGPL-3.0 or later (https://www.gnu.org/licenses/agpl.html).

from collections import defaultdict
import datetime
from itertools import izip
import logging
import re
import time

import dateutil
import pytz

<<<<<<< HEAD
from odoo import api, fields, models, _
from odoo.exceptions import UserError
from odoo.tools.safe_eval import safe_eval
=======
from openerp import api, fields, models, _
from openerp.models import expression as osv_expression
from openerp.exceptions import UserError
from openerp.tools.safe_eval import safe_eval
>>>>>>> 68df414b

from .aep import AccountingExpressionProcessor as AEP
from .aggregate import _sum, _avg, _min, _max
from .accounting_none import AccountingNone
from .kpimatrix import KpiMatrix
from .simple_array import SimpleArray
from .mis_safe_eval import mis_safe_eval, DataError, NameDataError
from .mis_report_style import (
    TYPE_NUM, TYPE_PCT, TYPE_STR, CMP_DIFF, CMP_PCT, CMP_NONE
)
from .mis_kpi_data import (
    ACC_SUM, ACC_AVG, ACC_NONE
)

_logger = logging.getLogger(__name__)


class AutoStruct(object):

    def __init__(self, **kwargs):
        for k, v in kwargs.items():
            setattr(self, k, v)


<<<<<<< HEAD
class KpiMatrixRow(object):

    # TODO: ultimately, the kpi matrix will become ignorant of KPI's and
    #       accounts and know about rows, columns, sub columns and styles only.
    #       It is already ignorant of period and only knowns about columns.
    #       This will require a correct abstraction for expanding row details.

    def __init__(self, matrix, kpi, account_id=None, parent_row=None):
        self._matrix = matrix
        self.kpi = kpi
        self.account_id = account_id
        self.description = ''
        self.parent_row = parent_row
        if not self.account_id:
            self.style_props = self._matrix._style_model.merge([
                self.kpi.report_id.style_id,
                self.kpi.style_id])
        else:
            self.style_props = self._matrix._style_model.merge([
                self.kpi.report_id.style_id,
                self.kpi.auto_expand_accounts_style_id])

    @property
    def label(self):
        if not self.account_id:
            return self.kpi.description
        else:
            return self._matrix.get_account_name(self.account_id)

    @property
    def row_id(self):
        if not self.account_id:
            return self.kpi.name
        else:
            return '{}:{}'.format(self.kpi.name, self.account_id)

    def iter_cell_tuples(self, cols=None):
        if cols is None:
            cols = self._matrix.iter_cols()
        for col in cols:
            yield col.get_cell_tuple_for_row(self)

    def iter_cells(self, subcols=None):
        if subcols is None:
            subcols = self._matrix.iter_subcols()
        for subcol in subcols:
            yield subcol.get_cell_for_row(self)


class KpiMatrixCol(object):

    def __init__(self, label, description, locals_dict, subkpis):
        self.label = label
        self.description = description
        self.locals_dict = locals_dict
        self.colspan = subkpis and len(subkpis) or 1
        self._subcols = []
        self.subkpis = subkpis
        if not subkpis:
            subcol = KpiMatrixSubCol(self, '', '', 0)
            self._subcols.append(subcol)
        else:
            for i, subkpi in enumerate(subkpis):
                subcol = KpiMatrixSubCol(self, subkpi.description, '', i)
                self._subcols.append(subcol)
        self._cell_tuples_by_row = {}  # {row: (cells tuple)}

    def _set_cell_tuple(self, row, cell_tuple):
        self._cell_tuples_by_row[row] = cell_tuple

    def iter_subcols(self):
        return self._subcols

    def iter_cell_tuples(self):
        return self._cell_tuples_by_row.values()

    def get_cell_tuple_for_row(self, row):
        return self._cell_tuples_by_row.get(row)


class KpiMatrixSubCol(object):

    def __init__(self, col, label, description, index=0):
        self.col = col
        self.label = label
        self.description = description
        self.index = index

    @property
    def subkpi(self):
        if self.col.subkpis:
            return self.col.subkpis[self.index]

    def iter_cells(self):
        for cell_tuple in self.col.iter_cell_tuples():
            yield cell_tuple[self.index]

    def get_cell_for_row(self, row):
        cell_tuple = self.col.get_cell_tuple_for_row(row)
        if cell_tuple is None:
            return None
        return cell_tuple[self.index]


class KpiMatrixCell(object):

    def __init__(self, row, subcol,
                 val, val_rendered, val_comment,
                 style_props,
                 drilldown_arg):
        self.row = row
        self.subcol = subcol
        self.val = val
        self.val_rendered = val_rendered
        self.val_comment = val_comment
        self.style_props = style_props
        self.drilldown_arg = drilldown_arg


class KpiMatrix(object):

    def __init__(self, env):
        # cache language id for faster rendering
        lang_model = env['res.lang']
        self.lang = lang_model._lang_get(env.user.lang)
        self._style_model = env['mis.report.style']
        self._account_model = env['account.account']
        # data structures
        # { kpi: KpiMatrixRow }
        self._kpi_rows = OrderedDict()
        # { kpi: {account_id: KpiMatrixRow} }
        self._detail_rows = {}
        # { col_key: KpiMatrixCol }
        self._cols = OrderedDict()
        # { col_key (left of comparison): [(col_key, base_col_key)] }
        self._comparison_todo = defaultdict(list)
        self._comparison_cols = defaultdict(list)
        # { account_id: account_name }
        self._account_names = {}

    def declare_kpi(self, kpi):
        """ Declare a new kpi (row) in the matrix.

        Invoke this first for all kpi, in display order.
        """
        self._kpi_rows[kpi] = KpiMatrixRow(self, kpi)
        self._detail_rows[kpi] = {}

    def declare_col(self, col_key, label, description,
                    locals_dict, subkpis):
        """ Declare a new column, giving it an identifier (key).

        Invoke this and declare_comparison in display order.
        """
        col = KpiMatrixCol(label, description, locals_dict, subkpis)
        self._cols[col_key] = col
        return col

    def declare_comparison(self, col_key, base_col_key):
        """ Declare a new comparison column.

        Invoke this and declare_col in display order.
        """
        last_col_key = list(self._cols.keys())[-1]
        self._comparison_todo[last_col_key].append(
            (col_key, base_col_key))

    def set_values(self, kpi, col_key, vals,
                   drilldown_args):
        """ Set values for a kpi and a colum.

        Invoke this after declaring the kpi and the column.
        """
        self.set_values_detail_account(kpi, col_key, None, vals,
                                       drilldown_args)

    def set_values_detail_account(self, kpi, col_key, account_id, vals,
                                  drilldown_args):
        """ Set values for a kpi and a column and a detail account.

        Invoke this after declaring the kpi and the column.
        """
        if not account_id:
            row = self._kpi_rows[kpi]
        else:
            kpi_row = self._kpi_rows[kpi]
            if account_id in self._detail_rows[kpi]:
                row = self._detail_rows[kpi][account_id]
            else:
                row = KpiMatrixRow(self, kpi, account_id, parent_row=kpi_row)
                self._detail_rows[kpi][account_id] = row
        col = self._cols[col_key]
        cell_tuple = []
        assert len(vals) == col.colspan
        assert len(drilldown_args) == col.colspan
        for val, drilldown_arg, subcol in \
                izip(vals, drilldown_args, col.iter_subcols()):
            if isinstance(val, DataError):
                val_rendered = val.name
                val_comment = val.msg
            else:
                val_rendered = self._style_model.render(
                    self.lang, row.style_props, kpi.type, val)
                if subcol.subkpi:
                    val_comment = u'{}.{} = {}'.format(
                        row.kpi.name,
                        subcol.subkpi.name,
                        row.kpi._get_expression_for_subkpi(subcol.subkpi))
                else:
                    val_comment = u'{} = {}'.format(
                        row.kpi.name,
                        row.kpi.expression)
            cell_style_props = row.style_props
            if row.kpi.style_expression:
                # evaluate style expression
                try:
                    style_name = mis_safe_eval(row.kpi.style_expression,
                                               col.locals_dict)
                except:
                    _logger.error("Error evaluating style expression <%s>",
                                  row.kpi.style_expression, exc_info=True)
                if style_name:
                    style = self._style_model.search(
                        [('name', '=', style_name)])
                    if style:
                        cell_style_props = self._style_model.merge(
                            [row.style_props, style[0]])
                    else:
                        _logger.error("Style '%s' not found.", style_name)
            cell = KpiMatrixCell(row, subcol, val, val_rendered, val_comment,
                                 cell_style_props, drilldown_arg)
            cell_tuple.append(cell)
        assert len(cell_tuple) == col.colspan
        col._set_cell_tuple(row, cell_tuple)

    def compute_comparisons(self):
        """ Compute comparisons.

        Invoke this after setting all values.
        """
        for pos_col_key, comparisons in self._comparison_todo.items():
            for col_key, base_col_key in comparisons:
                col = self._cols[col_key]
                base_col = self._cols[base_col_key]
                common_subkpis = set(col.subkpis) & set(base_col.subkpis)
                if (col.subkpis or base_col.subkpis) and not common_subkpis:
                    raise UserError('Columns {} and {} are not comparable'.
                                    format(col.description,
                                           base_col.description))
                label = u'{} vs {}'.\
                    format(col.label, base_col.label)
                comparison_col = KpiMatrixCol(label, None, {},
                                              sorted(common_subkpis,
                                                     key=lambda s: s.sequence))
                for row in self.iter_rows():
                    cell_tuple = col.get_cell_tuple_for_row(row)
                    base_cell_tuple = base_col.get_cell_tuple_for_row(row)
                    if cell_tuple is None and base_cell_tuple is None:
                        continue
                    if cell_tuple is None:
                        vals = [AccountingNone] * \
                            (len(common_subkpis) or 1)
                    else:
                        vals = [cell.val for cell in cell_tuple
                                if not common_subkpis or
                                cell.subcol.subkpi in common_subkpis]
                    if base_cell_tuple is None:
                        base_vals = [AccountingNone] * \
                            (len(common_subkpis) or 1)
                    else:
                        base_vals = [cell.val for cell in base_cell_tuple
                                     if not common_subkpis or
                                     cell.subcol.subkpi in common_subkpis]
                    comparison_cell_tuple = []
                    for val, base_val, comparison_subcol in \
                            izip(vals,
                                 base_vals,
                                 comparison_col.iter_subcols()):
                        # TODO FIXME average factors
                        delta, delta_r, style_r = \
                            self._style_model.compare_and_render(
                                self.lang, row.style_props,
                                row.kpi.type, row.kpi.compare_method,
                                val, base_val, 1, 1)
                        comparison_cell_tuple.append(KpiMatrixCell(
                            row, comparison_subcol, delta, delta_r, None,
                            style_r, None))
                    comparison_col._set_cell_tuple(row, comparison_cell_tuple)
                self._comparison_cols[pos_col_key].append(comparison_col)

    def iter_rows(self):
        """ Iterate rows in display order.

        yields KpiMatrixRow.
        """
        for kpi_row in self._kpi_rows.values():
            yield kpi_row
            detail_rows = self._detail_rows[kpi_row.kpi].values()
            detail_rows = sorted(detail_rows, key=lambda r: r.description)
            for detail_row in detail_rows:
                yield detail_row

    def iter_cols(self):
        """ Iterate columns in display order.

        yields KpiMatrixCol: one for each column or comparison.
        """
        for col_key, col in self._cols.items():
            yield col
            for comparison_col in self._comparison_cols[col_key]:
                yield comparison_col

    def iter_subcols(self):
        """ Iterate sub columns in display order.

        yields KpiMatrixSubCol: one for each subkpi in each column
        and comparison.
        """
        for col in self.iter_cols():
            for subcol in col.iter_subcols():
                yield subcol

    def _load_account_names(self):
        account_ids = set()
        for detail_rows in self._detail_rows.values():
            account_ids.update(detail_rows.keys())
        account_ids = list(account_ids)
        accounts = self._account_model.search([('id', 'in', account_ids)])
        self._account_names = {a.id: u'{} {}'.format(a.code, a.name)
                               for a in accounts}

    def get_account_name(self, account_id):
        if account_id not in self._account_names:
            self._load_account_names()
        return self._account_names[account_id]

    def as_dict(self):
        header = [{'cols': []}, {'cols': []}]
        for col in self.iter_cols():
            header[0]['cols'].append({
                'label': col.label,
                'description': col.description,
                'colspan': col.colspan,
            })
            for subcol in col.iter_subcols():
                header[1]['cols'].append({
                    'label': subcol.label,
                    'description': subcol.description,
                    'colspan': 1,
                })

        body = []
        for row in self.iter_rows():
            row_data = {
                'row_id': row.row_id,
                'parent_row_id': (row.parent_row and
                                  row.parent_row.row_id or None),
                'label': row.label,
                'description': row.description,
                'style': self._style_model.to_css_style(
                    row.style_props),
                'cells': []
            }
            for cell in row.iter_cells():
                if cell is None:
                    # TODO use subcol style here
                    row_data['cells'].append({})
                else:
                    if cell.val is AccountingNone or \
                            isinstance(cell.val, DataError):
                        val = None
                    else:
                        val = cell.val
                    col_data = {
                        'val': val,
                        'val_r': cell.val_rendered,
                        'val_c': cell.val_comment,
                        'style': self._style_model.to_css_style(
                            cell.style_props, no_indent=True),
                    }
                    if cell.drilldown_arg:
                        col_data['drilldown_arg'] = cell.drilldown_arg
                    row_data['cells'].append(col_data)
            body.append(row_data)

        return {
            'header': header,
            'body': body,
        }


=======
>>>>>>> 68df414b
def _utc_midnight(d, tz_name, add_day=0):
    d = fields.Datetime.from_string(d) + datetime.timedelta(days=add_day)
    utc_tz = pytz.timezone('UTC')
    context_tz = pytz.timezone(tz_name)
    local_timestamp = context_tz.localize(d, is_dst=False)
    return fields.Datetime.to_string(local_timestamp.astimezone(utc_tz))


def _python_var(var_str):
    return re.sub(r'\W|^(?=\d)', '_', var_str).lower()


def _is_valid_python_var(name):
    return re.match("[_A-Za-z][_a-zA-Z0-9]*$", name)


class MisReportKpi(models.Model):
    """ A KPI is an element (ie a line) of a MIS report.

    In addition to a name and description, it has an expression
    to compute it based on queries defined in the MIS report.
    It also has various informations defining how to render it
    (numeric or percentage or a string, a prefix, a suffix, divider) and
    how to render comparison of two values of the KPI.
    KPI's have a sequence and are ordered inside the MIS report.
    """

    _name = 'mis.report.kpi'

    name = fields.Char(size=32, required=True,
                       string='Name')
    description = fields.Char(required=True,
                              string='Description',
                              translate=True)
    multi = fields.Boolean()
    expression = fields.Char(
        compute='_compute_expression',
        inverse='_inverse_expression')
    expression_ids = fields.One2many(
        comodel_name='mis.report.kpi.expression',
        inverse_name='kpi_id',
        copy=True,
    )
    auto_expand_accounts = fields.Boolean(string='Display details by account')
    auto_expand_accounts_style_id = fields.Many2one(
        string="Style for account detail rows",
        comodel_name="mis.report.style",
        required=False
    )
    style_id = fields.Many2one(
        string="Style",
        comodel_name="mis.report.style",
        required=False
    )
    style_expression = fields.Char(
        string='Style expression',
        help='An expression that returns a style depending on the KPI value. '
             'Such style is applied on top of the row style.')
    type = fields.Selection([(TYPE_NUM, _('Numeric')),
                             (TYPE_PCT, _('Percentage')),
                             (TYPE_STR, _('String'))],
                            required=True,
                            string='Value type',
                            default=TYPE_NUM)
    compare_method = fields.Selection([(CMP_DIFF, _('Difference')),
                                       (CMP_PCT, _('Percentage')),
                                       (CMP_NONE, _('None'))],
                                      required=True,
                                      string='Comparison Method',
                                      default=CMP_PCT)
    accumulation_method = fields.Selection(
        [(ACC_SUM, _('Sum')),
         (ACC_AVG, _('Average')),
         (ACC_NONE, _('None'))],
        required=True,
        string="Accumulation Method",
        default=ACC_SUM,
        help="Determines how values of this kpi spanning over a "
             "time period are transformed to match the reporting period. "
             "Sum: values of shorter period are added, "
             "values of longest or partially overlapping periods are "
             "adjusted pro-rata temporis.\n"
             "Average: values of included period are averaged "
             "with a pro-rata temporis weight.",
    )
    sequence = fields.Integer(string='Sequence', default=100)
    report_id = fields.Many2one('mis.report',
                                string='Report',
                                required=True,
                                ondelete='cascade')

    _order = 'sequence, id'

    @api.multi
    def name_get(self):
        res = []
        for rec in self:
            name = u'{} ({})'.format(rec.description, rec.name)
            res.append((rec.id, name))
        return res

    @api.model
    def name_search(self, name='', args=None, operator='ilike', limit=100):
        domain = args or []
        domain += [
            '|',
            ('name', operator, name),
            ('description', operator, name),
        ]
        return self.search(domain, limit=limit).name_get()

    @api.constrains('name')
    def _check_name(self):
        for record in self:
            if not _is_valid_python_var(record.name):
                raise UserError(_('The name must be a valid python '
                                  'identifier'))

    @api.onchange('name')
    def _onchange_name(self):
        if self.name and not _is_valid_python_var(self.name):
            return {
                'warning': {
                    'title': 'Invalid name %s' % self.name,
                    'message': 'The name must be a valid python identifier'
                }
            }

    @api.multi
    @api.depends('expression_ids.subkpi_id.name', 'expression_ids.name')
    def _compute_expression(self):
        for kpi in self:
            l = []
            for expression in kpi.expression_ids:
                if expression.subkpi_id:
                    l.append(u'{}\xa0=\xa0{}'.format(
                        expression.subkpi_id.name, expression.name))
                else:
                    l.append(
                        expression.name or 'AccountingNone')
            kpi.expression = ',\n'.join(l)

    @api.multi
    def _inverse_expression(self):
        for kpi in self:
            if kpi.multi:
                raise UserError(_('Can not update a multi kpi from '
                                  'the kpi line'))
            if kpi.expression_ids:
                kpi.expression_ids[0].write({
                    'name': kpi.expression,
                    'subkpi_id': None})
                for expression in kpi.expression_ids[1:]:
                    expression.unlink()
            else:
                kpi.write({
                    'expression_ids': [(0, 0, {
                        'name': kpi.expression
                        })]
                    })

    @api.onchange('multi')
    def _onchange_multi(self):
        for kpi in self:
            if not kpi.multi:
                if kpi.expression_ids:
                    kpi.expression = kpi.expression_ids[0].name
                else:
                    kpi.expression = None
            else:
                expressions = []
                for subkpi in kpi.report_id.subkpi_ids:
                    expressions.append((0, 0, {
                        'name': kpi.expression,
                        'subkpi_id': subkpi.id,
                        }))
                kpi.expression_ids = expressions

    @api.onchange('description')
    def _onchange_description(self):
        """ construct name from description """
        if self.description and not self.name:
            self.name = _python_var(self.description)

    @api.onchange('type')
    def _onchange_type(self):
        if self.type == TYPE_NUM:
            self.compare_method = CMP_PCT
            self.accumulation_method = ACC_SUM
        elif self.type == TYPE_PCT:
            self.compare_method = CMP_DIFF
            self.accumulation_method = ACC_AVG
        elif self.type == TYPE_STR:
            self.compare_method = CMP_NONE
            self.accumulation_method = ACC_NONE

    def _get_expression_str_for_subkpi(self, subkpi):
        e = self._get_expression_for_subkpi(subkpi)
        return e and e.name or ''

    def _get_expression_for_subkpi(self, subkpi):
        for expression in self.expression_ids:
            if expression.subkpi_id == subkpi:
                return expression
        return None

    def _get_expressions(self, subkpis):
        if subkpis and self.multi:
            return [
                self._get_expression_for_subkpi(subkpi)
                for subkpi in subkpis
            ]
        else:
            if self.expression_ids:
                assert len(self.expression_ids) == 1
                assert not self.expression_ids[0].subkpi_id
                return self.expression_ids
            else:
                return [None]


class MisReportSubkpi(models.Model):
    _name = 'mis.report.subkpi'
    _order = 'sequence'

    sequence = fields.Integer(default=1)
    report_id = fields.Many2one(
        comodel_name='mis.report',
        required=True,
        ondelete='cascade',
    )
    name = fields.Char(size=32, required=True,
                       string='Name')
    description = fields.Char(required=True,
                              string='Description',
                              translate=True)
    expression_ids = fields.One2many('mis.report.kpi.expression', 'subkpi_id')

    @api.constrains('name')
    def _check_name(self):
        for record in self:
            if not _is_valid_python_var(record.name):
                raise UserError(_('The name must be a valid python '
                                  'identifier'))

    @api.onchange('name')
    def _onchange_name(self):
        if self.name and not _is_valid_python_var(self.name):
            return {
                'warning': {
                    'title': 'Invalid name %s' % self.name,
                    'message': 'The name must be a valid python identifier'
                }
            }

    @api.onchange('description')
    def _onchange_description(self):
        """ construct name from description """
        if self.description and not self.name:
            self.name = _python_var(self.description)


class MisReportKpiExpression(models.Model):
    """ A KPI Expression is an expression of a line of a MIS report Kpi.
    It's used to compute the kpi value.
    """

    _name = 'mis.report.kpi.expression'
    _order = 'sequence, name'

    sequence = fields.Integer(
        related='subkpi_id.sequence',
        store=True,
        readonly=True)
    name = fields.Char(string='Expression')
    kpi_id = fields.Many2one(
        'mis.report.kpi', required=True, ondelete='cascade')
    # TODO FIXME set readonly=True when onchange('subkpi_ids') below works
    subkpi_id = fields.Many2one(
        'mis.report.subkpi',
        readonly=False,
        ondelete='cascade')

    _sql_constraints = [
        ('subkpi_kpi_unique', 'unique(subkpi_id, kpi_id)',
         'Sub KPI must be used once and only once for each KPI'),
    ]

    @api.multi
    def name_get(self):
        res = []
        for rec in self:
            kpi = rec.kpi_id
            subkpi = rec.subkpi_id
            if subkpi:
                name = u'{} / {} ({}.{})'.format(
                    kpi.description, subkpi.description,
                    kpi.name, subkpi.name)
            else:
                name = rec.kpi_id.display_name
            res.append((rec.id, name))
        return res

    @api.model
    def name_search(self, name='', args=None, operator='ilike', limit=100):
        # TODO maybe implement negative search operators, although
        #      there is not really a use case for that
        domain = args or []
        splitted_name = name.split('.', 2)
        name_search_domain = []
        if '.' in name:
            kpi_name, subkpi_name = splitted_name[0], splitted_name[1]
            name_search_domain = osv_expression.AND([name_search_domain, [
                '|',
                '|',
                '&',
                ('kpi_id.name', '=', kpi_name),
                ('subkpi_id.name', operator, subkpi_name),
                ('kpi_id.description', operator, name),
                ('subkpi_id.description', operator, name),
            ]])
        name_search_domain = osv_expression.OR([name_search_domain, [
            '|',
            ('kpi_id.name', operator, name),
            ('kpi_id.description', operator, name),
        ]])
        domain = osv_expression.AND([domain, name_search_domain])
        return self.search(domain, limit=limit).name_get()


class MisReportQuery(models.Model):
    """ A query to fetch arbitrary data for a MIS report.

    A query works on a model and has a domain and list of fields to fetch.
    At runtime, the domain is expanded with a "and" on the date/datetime field.
    """

    _name = 'mis.report.query'

    @api.depends('field_ids')
    def _compute_field_names(self):
        for record in self:
            field_names = [field.name for field in record.field_ids]
            record.field_names = ', '.join(field_names)

    name = fields.Char(size=32, required=True,
                       string='Name')
    model_id = fields.Many2one('ir.model', required=True,
                               string='Model',
                               ondelete='restrict')
    field_ids = fields.Many2many('ir.model.fields', required=True,
                                 string='Fields to fetch')
    field_names = fields.Char(compute='_compute_field_names',
                              string='Fetched fields name')
    aggregate = fields.Selection([('sum', _('Sum')),
                                  ('avg', _('Average')),
                                  ('min', _('Min')),
                                  ('max', _('Max'))],
                                 string='Aggregate')
    date_field = fields.Many2one(
        comodel_name='ir.model.fields',
        required=True,
        domain=[('ttype', 'in', ('date', 'datetime'))],
        ondelete='restrict',
    )
    domain = fields.Char(string='Domain')
    report_id = fields.Many2one(
        comodel_name='mis.report',
        string='Report',
        required=True,
        ondelete='cascade',
    )

    _order = 'name'

    @api.constrains('name')
    def _check_name(self):
        for record in self:
            if not _is_valid_python_var(record.name):
                raise UserError(_('The name must be a valid python '
                                  'identifier'))


class MisReport(models.Model):
    """ A MIS report template (without period information)

    The MIS report holds:
    * a list of explicit queries; the result of each query is
      stored in a variable with same name as a query, containing as list
      of data structures populated with attributes for each fields to fetch;
      when queries have an aggregate method and no fields to group, it returns
      a data structure with the aggregated fields
    * a list of KPI to be evaluated based on the variables resulting
      from the accounting data and queries (KPI expressions can references
      queries and accounting expression - see AccoutingExpressionProcessor)
    """

    _name = 'mis.report'

    name = fields.Char(required=True,
                       string='Name', translate=True)
    description = fields.Char(required=False,
                              string='Description', translate=True)
    style_id = fields.Many2one(string="Style",
                               comodel_name="mis.report.style")
    query_ids = fields.One2many('mis.report.query', 'report_id',
                                string='Queries',
                                copy=True)
    kpi_ids = fields.One2many('mis.report.kpi', 'report_id',
                              string='KPI\'s',
                              copy=True)
    subkpi_ids = fields.One2many('mis.report.subkpi', 'report_id',
                                 string="Sub KPI",
                                 copy=True)

    @api.onchange('subkpi_ids')
    def _on_change_subkpi_ids(self):
        """ Update kpi expressions when subkpis change on the report,
        so the list of kpi expressions is always up-to-date """
        for kpi in self.kpi_ids:
            if not kpi.multi:
                continue
            new_subkpis = set([subkpi for subkpi in self.subkpi_ids])
            expressions = []
            for expression in kpi.expression_ids:
                assert expression.subkpi_id  # must be true if kpi is multi
                if expression.subkpi_id not in self.subkpi_ids:
                    expressions.append((2, expression.id, None))  # remove
                else:
                    new_subkpis.remove(expression.subkpi_id)  # no change
            for subkpi in new_subkpis:
                # TODO FIXME this does not work, while the remove above works
                expressions.append((0, None, {
                    'name': False,
                    'subkpi_id': subkpi.id,
                }))  # add empty expressions for new subkpis
            if expressions:
                kpi.expressions_ids = expressions

    @api.multi
    def get_wizard_report_action(self):
        action = self.env.ref('mis_builder.mis_report_instance_view_action')
        res = action.read()[0]
        view = self.env.ref('mis_builder.wizard_mis_report_instance_view_form')
        res.update({
            'view_id': view.id,
            'views': [(view.id, 'form')],
            'target': 'new',
            'context': {
                'default_report_id': self.id,
                'default_name': self.name,
                'default_temporary': True,
                }
            })
        return res

    @api.multi
    def copy(self, default=None):
        self.ensure_one()
        default = dict(default or [])
        default['name'] = _('%s (copy)') % self.name
        new = super(MisReport, self).copy(default)
        # after a copy, we have new subkpis, but the expressions
        # subkpi_id fields still point to the original one, so
        # we patch them after copying
        subkpis_by_name = dict((sk.name, sk) for sk in new.subkpi_ids)
        for subkpi in self.subkpi_ids:
            # search expressions linked to subkpis of the original report
            exprs = self.env['mis.report.kpi.expression'].search([
                ('kpi_id.report_id', '=', new.id),
                ('subkpi_id', '=', subkpi.id)])
            # and replace them with references to subkpis of the new report
            exprs.write({'subkpi_id': subkpis_by_name[subkpi.name].id})
        return new

    # TODO: kpi name cannot be start with query name

    @api.multi
    def prepare_kpi_matrix(self):
        self.ensure_one()
        kpi_matrix = KpiMatrix(self.env)
        for kpi in self.kpi_ids:
            kpi_matrix.declare_kpi(kpi)
        return kpi_matrix

    @api.multi
    def _prepare_aep(self, company):
        self.ensure_one()
        aep = AEP(company)
        for kpi in self.kpi_ids:
            for expression in kpi.expression_ids:
                if expression.name:
                    aep.parse_expr(expression.name)
        aep.done_parsing()
        return aep

    def prepare_locals_dict(self):
        return {
            'sum': _sum,
            'min': _min,
            'max': _max,
            'len': len,
            'avg': _avg,
            'time': time,
            'datetime': datetime,
            'dateutil': dateutil,
            'AccountingNone': AccountingNone,
            'SimpleArray': SimpleArray,
        }

    @api.multi
    def _fetch_queries(self, date_from, date_to,
                       get_additional_query_filter=None):
        self.ensure_one()
        res = {}
        for query in self.query_ids:
            model = self.env[query.model_id.model]
            eval_context = {
                'env': self.env,
                'time': time,
                'datetime': datetime,
                'dateutil': dateutil,
                # deprecated
                'uid': self.env.uid,
                'context': self.env.context,
            }
            domain = query.domain and \
                safe_eval(query.domain, eval_context) or []
            if get_additional_query_filter:
                domain.extend(get_additional_query_filter(query))
            if query.date_field.ttype == 'date':
                domain.extend([(query.date_field.name, '>=', date_from),
                               (query.date_field.name, '<=', date_to)])
            else:
                datetime_from = _utc_midnight(
                    date_from, self._context.get('tz', 'UTC'))
                datetime_to = _utc_midnight(
                    date_to, self._context.get('tz', 'UTC'), add_day=1)
                domain.extend([(query.date_field.name, '>=', datetime_from),
                               (query.date_field.name, '<', datetime_to)])
            field_names = [f.name for f in query.field_ids]
            all_stored = all([model._fields[f].store for f in field_names])
            if not query.aggregate:
                data = model.search_read(domain, field_names)
                res[query.name] = [AutoStruct(**d) for d in data]
            elif query.aggregate == 'sum' and all_stored:
                # use read_group to sum stored fields
                data = model.read_group(
                    domain, field_names, [])
                s = AutoStruct(count=data[0]['__count'])
                for field_name in field_names:
                    try:
                        v = data[0][field_name]
                    except KeyError:
                        _logger.error('field %s not found in read_group '
                                      'for %s; not summable?',
                                      field_name, model._name)
                        v = AccountingNone
                    setattr(s, field_name, v)
                res[query.name] = s
            else:
                data = model.search_read(domain, field_names)
                s = AutoStruct(count=len(data))
                if query.aggregate == 'min':
                    agg = _min
                elif query.aggregate == 'max':
                    agg = _max
                elif query.aggregate == 'avg':
                    agg = _avg
                elif query.aggregate == 'sum':
                    agg = _sum
                for field_name in field_names:
                    setattr(s, field_name,
                            agg([d[field_name] for d in data]))
                res[query.name] = s
        return res

    def _declare_and_compute_col(self,
                                 kpi_matrix,
                                 col_key,
                                 col_label,
                                 col_description,
                                 subkpis_filter,
                                 locals_dict,
                                 eval_expressions,
                                 eval_expressions_by_account):
        """This is the main computation loop.

        It evaluates the kpis and puts the results in the KpiMatrix.
        Evaluation is done through callback methods so data sources
        can provide their own mean of obtaining the data (eg preset
        kpi values for budget, or alternative move line sources).
        """

        if subkpis_filter:
            subkpis = [subkpi for subkpi in self.subkpi_ids
                       if subkpi in subkpis_filter]
        else:
            subkpis = self.subkpi_ids

        col = kpi_matrix.declare_col(col_key,
                                     col_label, col_description,
                                     locals_dict, subkpis)

        compute_queue = self.kpi_ids
        recompute_queue = []
        while True:
            for kpi in compute_queue:
                # build the list of expressions for this kpi
                expressions = kpi._get_expressions(subkpis)

                vals, drilldown_args, name_error = \
                    eval_expressions(expressions, locals_dict)

                if name_error:
                    recompute_queue.append(kpi)
                else:
                    # no error, set it in locals_dict so it can be used
                    # in computing other kpis
                    if len(expressions) == 1:
                        locals_dict[kpi.name] = vals[0]
                    else:
                        locals_dict[kpi.name] = SimpleArray(vals)

                # even in case of name error we set the result in the matrix
                # so the name error will be displayed if it cannot be
                # resolved by recomputing later

                if len(expressions) == 1 and col.colspan > 1:
                    # here we have one expression for this kpi, but
                    # multiple subkpis (so this kpi is most probably
                    # a sum or other operation on multi-valued kpis)
                    if isinstance(vals[0], tuple):
                        vals = vals[0]
                        assert len(vals) == col.colspan
                    elif isinstance(vals[0], DataError):
                        vals = (vals[0],) * col.colspan
                    else:
                        raise UserError(_("Probably not your fault... but I'm "
                                          "really curious to know how you "
                                          "managed to raise this error so "
                                          "I can handle one more corner "
                                          "case!"))
                if len(drilldown_args) != col.colspan:
                    drilldown_args = [None] * col.colspan

                kpi_matrix.set_values(
                    kpi, col_key, vals, drilldown_args)

                if name_error or \
                        not kpi.auto_expand_accounts or \
                        not eval_expressions_by_account:
                    continue

                for account_id, vals, drilldown_args, name_error in \
                        eval_expressions_by_account(expressions, locals_dict):
                    kpi_matrix.set_values_detail_account(
                        kpi, col_key, account_id, vals, drilldown_args)

            if len(recompute_queue) == 0:
                # nothing to recompute, we are done
                break
            if len(recompute_queue) == len(compute_queue):
                # could not compute anything in this iteration
                # (ie real Name errors or cyclic dependency)
                # so we stop trying
                break
            # try again
            compute_queue = recompute_queue
            recompute_queue = []

    @api.multi
    def declare_and_compute_period(self, kpi_matrix,
                                   col_key,
                                   col_label,
                                   col_description,
                                   aep,
                                   date_from, date_to,
                                   target_move,
                                   subkpis_filter=None,
                                   get_additional_move_line_filter=None,
                                   get_additional_query_filter=None,
                                   locals_dict=None,
                                   aml_model=None):
        """ Evaluate a report for a given period, populating a KpiMatrix.

        :param kpi_matrix: the KpiMatrix object to be populated created
                           with prepare_kpi_matrix()
        :param col_key: the period key to use when populating the KpiMatrix
        :param aep: an AccountingExpressionProcessor instance created
                    using _prepare_aep()
        :param date_from, date_to: the starting and ending date
        :param target_move: all|posted
        :param get_additional_move_line_filter: a bound method that takes
                                                no arguments and returns
                                                a domain compatible with
                                                account.move.line
        :param get_additional_query_filter: a bound method that takes a single
                                            query argument and returns a
                                            domain compatible with the query
                                            underlying model
        :param locals_dict: personalized locals dictionary used as evaluation
                            context for the KPI expressions
        """
        self.ensure_one()

        # prepare the localsdict
        if locals_dict is None:
            locals_dict = {}

        locals_dict.update(self.prepare_locals_dict())
        locals_dict['date_from'] = fields.Date.from_string(date_from)
        locals_dict['date_to'] = fields.Date.from_string(date_to)

        # fetch non-accounting queries
        locals_dict.update(self._fetch_queries(
            date_from, date_to, get_additional_query_filter))

        # use AEP to do the accounting queries
        additional_move_line_filter = None
        if get_additional_move_line_filter:
            additional_move_line_filter = get_additional_move_line_filter()
        aep.do_queries(date_from, date_to,
                       target_move,
                       additional_move_line_filter,
                       aml_model)

        def eval_expressions(expressions, locals_dict):
            expressions = [e and e.name or 'AccountingNone'
                           for e in expressions]
            vals = []
            drilldown_args = []
            name_error = False
            for expression in expressions:
                val = AccountingNone
                drilldown_arg = None
                if expression:
                    replaced_expr = aep.replace_expr(expression)
                    val = mis_safe_eval(replaced_expr, locals_dict)
                    if isinstance(val, NameDataError):
                        name_error = True
                    if replaced_expr != expression:
                        drilldown_arg = {
                            'period_id': col_key,
                            'expr': expression,
                        }
                vals.append(val)
                drilldown_args.append(drilldown_arg)
            return vals, drilldown_args, name_error

        def eval_expressions_by_account(expressions, locals_dict):
            expressions = [e and e.name or 'AccountingNone'
                           for e in expressions]
            for account_id, replaced_exprs in \
                    aep.replace_exprs_by_account_id(expressions):
                vals = []
                drilldown_args = []
                name_error = False
                for expression, replaced_expr in \
                        izip(expressions, replaced_exprs):
                    vals.append(mis_safe_eval(replaced_expr, locals_dict))
                    if replaced_expr != expression:
                        drilldown_args.append({
                            'period_id': col_key,
                            'expr': expression,
                            'account_id': account_id,
                        })
                    else:
                        drilldown_args.append(None)
                yield account_id, vals, drilldown_args, name_error

        self._declare_and_compute_col(
            kpi_matrix, col_key, col_label, col_description, subkpis_filter,
            locals_dict, eval_expressions, eval_expressions_by_account)

    def get_kpis_by_account_id(self, company):
        """ Return { account_id: set(kpi) } """
        aep = self._prepare_aep(company)
        res = defaultdict(set)
        for kpi in self.kpi_ids:
            for expression in kpi.expression_ids:
                if not expression.name:
                    continue
                account_ids = aep.get_account_ids_for_expr(expression.name)
                for account_id in account_ids:
                    res[account_id].add(kpi)
        return res<|MERGE_RESOLUTION|>--- conflicted
+++ resolved
@@ -12,16 +12,10 @@
 import dateutil
 import pytz
 
-<<<<<<< HEAD
 from odoo import api, fields, models, _
+from odoo.models import expression as osv_expression
 from odoo.exceptions import UserError
 from odoo.tools.safe_eval import safe_eval
-=======
-from openerp import api, fields, models, _
-from openerp.models import expression as osv_expression
-from openerp.exceptions import UserError
-from openerp.tools.safe_eval import safe_eval
->>>>>>> 68df414b
 
 from .aep import AccountingExpressionProcessor as AEP
 from .aggregate import _sum, _avg, _min, _max
@@ -46,400 +40,6 @@
             setattr(self, k, v)
 
 
-<<<<<<< HEAD
-class KpiMatrixRow(object):
-
-    # TODO: ultimately, the kpi matrix will become ignorant of KPI's and
-    #       accounts and know about rows, columns, sub columns and styles only.
-    #       It is already ignorant of period and only knowns about columns.
-    #       This will require a correct abstraction for expanding row details.
-
-    def __init__(self, matrix, kpi, account_id=None, parent_row=None):
-        self._matrix = matrix
-        self.kpi = kpi
-        self.account_id = account_id
-        self.description = ''
-        self.parent_row = parent_row
-        if not self.account_id:
-            self.style_props = self._matrix._style_model.merge([
-                self.kpi.report_id.style_id,
-                self.kpi.style_id])
-        else:
-            self.style_props = self._matrix._style_model.merge([
-                self.kpi.report_id.style_id,
-                self.kpi.auto_expand_accounts_style_id])
-
-    @property
-    def label(self):
-        if not self.account_id:
-            return self.kpi.description
-        else:
-            return self._matrix.get_account_name(self.account_id)
-
-    @property
-    def row_id(self):
-        if not self.account_id:
-            return self.kpi.name
-        else:
-            return '{}:{}'.format(self.kpi.name, self.account_id)
-
-    def iter_cell_tuples(self, cols=None):
-        if cols is None:
-            cols = self._matrix.iter_cols()
-        for col in cols:
-            yield col.get_cell_tuple_for_row(self)
-
-    def iter_cells(self, subcols=None):
-        if subcols is None:
-            subcols = self._matrix.iter_subcols()
-        for subcol in subcols:
-            yield subcol.get_cell_for_row(self)
-
-
-class KpiMatrixCol(object):
-
-    def __init__(self, label, description, locals_dict, subkpis):
-        self.label = label
-        self.description = description
-        self.locals_dict = locals_dict
-        self.colspan = subkpis and len(subkpis) or 1
-        self._subcols = []
-        self.subkpis = subkpis
-        if not subkpis:
-            subcol = KpiMatrixSubCol(self, '', '', 0)
-            self._subcols.append(subcol)
-        else:
-            for i, subkpi in enumerate(subkpis):
-                subcol = KpiMatrixSubCol(self, subkpi.description, '', i)
-                self._subcols.append(subcol)
-        self._cell_tuples_by_row = {}  # {row: (cells tuple)}
-
-    def _set_cell_tuple(self, row, cell_tuple):
-        self._cell_tuples_by_row[row] = cell_tuple
-
-    def iter_subcols(self):
-        return self._subcols
-
-    def iter_cell_tuples(self):
-        return self._cell_tuples_by_row.values()
-
-    def get_cell_tuple_for_row(self, row):
-        return self._cell_tuples_by_row.get(row)
-
-
-class KpiMatrixSubCol(object):
-
-    def __init__(self, col, label, description, index=0):
-        self.col = col
-        self.label = label
-        self.description = description
-        self.index = index
-
-    @property
-    def subkpi(self):
-        if self.col.subkpis:
-            return self.col.subkpis[self.index]
-
-    def iter_cells(self):
-        for cell_tuple in self.col.iter_cell_tuples():
-            yield cell_tuple[self.index]
-
-    def get_cell_for_row(self, row):
-        cell_tuple = self.col.get_cell_tuple_for_row(row)
-        if cell_tuple is None:
-            return None
-        return cell_tuple[self.index]
-
-
-class KpiMatrixCell(object):
-
-    def __init__(self, row, subcol,
-                 val, val_rendered, val_comment,
-                 style_props,
-                 drilldown_arg):
-        self.row = row
-        self.subcol = subcol
-        self.val = val
-        self.val_rendered = val_rendered
-        self.val_comment = val_comment
-        self.style_props = style_props
-        self.drilldown_arg = drilldown_arg
-
-
-class KpiMatrix(object):
-
-    def __init__(self, env):
-        # cache language id for faster rendering
-        lang_model = env['res.lang']
-        self.lang = lang_model._lang_get(env.user.lang)
-        self._style_model = env['mis.report.style']
-        self._account_model = env['account.account']
-        # data structures
-        # { kpi: KpiMatrixRow }
-        self._kpi_rows = OrderedDict()
-        # { kpi: {account_id: KpiMatrixRow} }
-        self._detail_rows = {}
-        # { col_key: KpiMatrixCol }
-        self._cols = OrderedDict()
-        # { col_key (left of comparison): [(col_key, base_col_key)] }
-        self._comparison_todo = defaultdict(list)
-        self._comparison_cols = defaultdict(list)
-        # { account_id: account_name }
-        self._account_names = {}
-
-    def declare_kpi(self, kpi):
-        """ Declare a new kpi (row) in the matrix.
-
-        Invoke this first for all kpi, in display order.
-        """
-        self._kpi_rows[kpi] = KpiMatrixRow(self, kpi)
-        self._detail_rows[kpi] = {}
-
-    def declare_col(self, col_key, label, description,
-                    locals_dict, subkpis):
-        """ Declare a new column, giving it an identifier (key).
-
-        Invoke this and declare_comparison in display order.
-        """
-        col = KpiMatrixCol(label, description, locals_dict, subkpis)
-        self._cols[col_key] = col
-        return col
-
-    def declare_comparison(self, col_key, base_col_key):
-        """ Declare a new comparison column.
-
-        Invoke this and declare_col in display order.
-        """
-        last_col_key = list(self._cols.keys())[-1]
-        self._comparison_todo[last_col_key].append(
-            (col_key, base_col_key))
-
-    def set_values(self, kpi, col_key, vals,
-                   drilldown_args):
-        """ Set values for a kpi and a colum.
-
-        Invoke this after declaring the kpi and the column.
-        """
-        self.set_values_detail_account(kpi, col_key, None, vals,
-                                       drilldown_args)
-
-    def set_values_detail_account(self, kpi, col_key, account_id, vals,
-                                  drilldown_args):
-        """ Set values for a kpi and a column and a detail account.
-
-        Invoke this after declaring the kpi and the column.
-        """
-        if not account_id:
-            row = self._kpi_rows[kpi]
-        else:
-            kpi_row = self._kpi_rows[kpi]
-            if account_id in self._detail_rows[kpi]:
-                row = self._detail_rows[kpi][account_id]
-            else:
-                row = KpiMatrixRow(self, kpi, account_id, parent_row=kpi_row)
-                self._detail_rows[kpi][account_id] = row
-        col = self._cols[col_key]
-        cell_tuple = []
-        assert len(vals) == col.colspan
-        assert len(drilldown_args) == col.colspan
-        for val, drilldown_arg, subcol in \
-                izip(vals, drilldown_args, col.iter_subcols()):
-            if isinstance(val, DataError):
-                val_rendered = val.name
-                val_comment = val.msg
-            else:
-                val_rendered = self._style_model.render(
-                    self.lang, row.style_props, kpi.type, val)
-                if subcol.subkpi:
-                    val_comment = u'{}.{} = {}'.format(
-                        row.kpi.name,
-                        subcol.subkpi.name,
-                        row.kpi._get_expression_for_subkpi(subcol.subkpi))
-                else:
-                    val_comment = u'{} = {}'.format(
-                        row.kpi.name,
-                        row.kpi.expression)
-            cell_style_props = row.style_props
-            if row.kpi.style_expression:
-                # evaluate style expression
-                try:
-                    style_name = mis_safe_eval(row.kpi.style_expression,
-                                               col.locals_dict)
-                except:
-                    _logger.error("Error evaluating style expression <%s>",
-                                  row.kpi.style_expression, exc_info=True)
-                if style_name:
-                    style = self._style_model.search(
-                        [('name', '=', style_name)])
-                    if style:
-                        cell_style_props = self._style_model.merge(
-                            [row.style_props, style[0]])
-                    else:
-                        _logger.error("Style '%s' not found.", style_name)
-            cell = KpiMatrixCell(row, subcol, val, val_rendered, val_comment,
-                                 cell_style_props, drilldown_arg)
-            cell_tuple.append(cell)
-        assert len(cell_tuple) == col.colspan
-        col._set_cell_tuple(row, cell_tuple)
-
-    def compute_comparisons(self):
-        """ Compute comparisons.
-
-        Invoke this after setting all values.
-        """
-        for pos_col_key, comparisons in self._comparison_todo.items():
-            for col_key, base_col_key in comparisons:
-                col = self._cols[col_key]
-                base_col = self._cols[base_col_key]
-                common_subkpis = set(col.subkpis) & set(base_col.subkpis)
-                if (col.subkpis or base_col.subkpis) and not common_subkpis:
-                    raise UserError('Columns {} and {} are not comparable'.
-                                    format(col.description,
-                                           base_col.description))
-                label = u'{} vs {}'.\
-                    format(col.label, base_col.label)
-                comparison_col = KpiMatrixCol(label, None, {},
-                                              sorted(common_subkpis,
-                                                     key=lambda s: s.sequence))
-                for row in self.iter_rows():
-                    cell_tuple = col.get_cell_tuple_for_row(row)
-                    base_cell_tuple = base_col.get_cell_tuple_for_row(row)
-                    if cell_tuple is None and base_cell_tuple is None:
-                        continue
-                    if cell_tuple is None:
-                        vals = [AccountingNone] * \
-                            (len(common_subkpis) or 1)
-                    else:
-                        vals = [cell.val for cell in cell_tuple
-                                if not common_subkpis or
-                                cell.subcol.subkpi in common_subkpis]
-                    if base_cell_tuple is None:
-                        base_vals = [AccountingNone] * \
-                            (len(common_subkpis) or 1)
-                    else:
-                        base_vals = [cell.val for cell in base_cell_tuple
-                                     if not common_subkpis or
-                                     cell.subcol.subkpi in common_subkpis]
-                    comparison_cell_tuple = []
-                    for val, base_val, comparison_subcol in \
-                            izip(vals,
-                                 base_vals,
-                                 comparison_col.iter_subcols()):
-                        # TODO FIXME average factors
-                        delta, delta_r, style_r = \
-                            self._style_model.compare_and_render(
-                                self.lang, row.style_props,
-                                row.kpi.type, row.kpi.compare_method,
-                                val, base_val, 1, 1)
-                        comparison_cell_tuple.append(KpiMatrixCell(
-                            row, comparison_subcol, delta, delta_r, None,
-                            style_r, None))
-                    comparison_col._set_cell_tuple(row, comparison_cell_tuple)
-                self._comparison_cols[pos_col_key].append(comparison_col)
-
-    def iter_rows(self):
-        """ Iterate rows in display order.
-
-        yields KpiMatrixRow.
-        """
-        for kpi_row in self._kpi_rows.values():
-            yield kpi_row
-            detail_rows = self._detail_rows[kpi_row.kpi].values()
-            detail_rows = sorted(detail_rows, key=lambda r: r.description)
-            for detail_row in detail_rows:
-                yield detail_row
-
-    def iter_cols(self):
-        """ Iterate columns in display order.
-
-        yields KpiMatrixCol: one for each column or comparison.
-        """
-        for col_key, col in self._cols.items():
-            yield col
-            for comparison_col in self._comparison_cols[col_key]:
-                yield comparison_col
-
-    def iter_subcols(self):
-        """ Iterate sub columns in display order.
-
-        yields KpiMatrixSubCol: one for each subkpi in each column
-        and comparison.
-        """
-        for col in self.iter_cols():
-            for subcol in col.iter_subcols():
-                yield subcol
-
-    def _load_account_names(self):
-        account_ids = set()
-        for detail_rows in self._detail_rows.values():
-            account_ids.update(detail_rows.keys())
-        account_ids = list(account_ids)
-        accounts = self._account_model.search([('id', 'in', account_ids)])
-        self._account_names = {a.id: u'{} {}'.format(a.code, a.name)
-                               for a in accounts}
-
-    def get_account_name(self, account_id):
-        if account_id not in self._account_names:
-            self._load_account_names()
-        return self._account_names[account_id]
-
-    def as_dict(self):
-        header = [{'cols': []}, {'cols': []}]
-        for col in self.iter_cols():
-            header[0]['cols'].append({
-                'label': col.label,
-                'description': col.description,
-                'colspan': col.colspan,
-            })
-            for subcol in col.iter_subcols():
-                header[1]['cols'].append({
-                    'label': subcol.label,
-                    'description': subcol.description,
-                    'colspan': 1,
-                })
-
-        body = []
-        for row in self.iter_rows():
-            row_data = {
-                'row_id': row.row_id,
-                'parent_row_id': (row.parent_row and
-                                  row.parent_row.row_id or None),
-                'label': row.label,
-                'description': row.description,
-                'style': self._style_model.to_css_style(
-                    row.style_props),
-                'cells': []
-            }
-            for cell in row.iter_cells():
-                if cell is None:
-                    # TODO use subcol style here
-                    row_data['cells'].append({})
-                else:
-                    if cell.val is AccountingNone or \
-                            isinstance(cell.val, DataError):
-                        val = None
-                    else:
-                        val = cell.val
-                    col_data = {
-                        'val': val,
-                        'val_r': cell.val_rendered,
-                        'val_c': cell.val_comment,
-                        'style': self._style_model.to_css_style(
-                            cell.style_props, no_indent=True),
-                    }
-                    if cell.drilldown_arg:
-                        col_data['drilldown_arg'] = cell.drilldown_arg
-                    row_data['cells'].append(col_data)
-            body.append(row_data)
-
-        return {
-            'header': header,
-            'body': body,
-        }
-
-
-=======
->>>>>>> 68df414b
 def _utc_midnight(d, tz_name, add_day=0):
     d = fields.Datetime.from_string(d) + datetime.timedelta(days=add_day)
     utc_tz = pytz.timezone('UTC')
