--- conflicted
+++ resolved
@@ -1,7 +1,4 @@
-<<<<<<< HEAD
-11.0.3.2.1 (2018-05-29)
-=======
-10.0.3.2.2 (2018-06-30)
+11.0.3.2.2 (2018-06-30)
 ~~~~~~~~~~~~~~~~~~~~~~~
 
 * [FIX] Fix bug in company_default_get call returning
@@ -12,8 +9,7 @@
   need to be displayed).
   (`#46 <https://github.com/OCA/mis-builder/issues/46>`_)
 
-10.0.3.2.1 (2018-05-29)
->>>>>>> d9728266
+11.0.3.2.1 (2018-05-29)
 ~~~~~~~~~~~~~~~~~~~~~~~
 
 * [FIX] Missing comparison operator for AccountingNone
