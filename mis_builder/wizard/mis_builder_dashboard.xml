--- conflicted
+++ resolved
@@ -1,9 +1,5 @@
 <?xml version="1.0" encoding="UTF-8"?>
 <odoo>
-<<<<<<< HEAD
-    <data>
-=======
->>>>>>> 68df414b
 
         <record model="ir.ui.view" id="mis_report_instance_add_to_dashboard_form_view">
             <field name="name">add.mis.report.instance.dashboard.wizard.view</field>
@@ -32,8 +28,4 @@
             <field name="target">new</field>
         </record>
 
-<<<<<<< HEAD
-    </data>
-=======
->>>>>>> 68df414b
 </odoo>