<?xml version="1.0" encoding="UTF-8"?>
<odoo>
<<<<<<< HEAD
    <data>
=======
>>>>>>> 68df414b

        <record model="ir.ui.view" id="mis_report_style_view_tree">
            <field name="name">mis.report.style.view.tree</field>
            <field name="model">mis.report.style</field>
            <field name="arch" type="xml">
                <tree string="MIS Report Styles">
                    <field name="name"/>
                </tree>
            </field>
        </record>

        <record id="mis_report_style_view_form" model="ir.ui.view">
            <field name="name">mis.report.style.view.form</field>
            <field name="model">mis.report.style</field>
            <field name="arch" type="xml">
                <form string="MIS Report Style">
                <sheet>
                    <group string="Style" col="2">
                        <field name="name" />
                    </group>
                    <group string="Number" col="4">
                        <field name="dp_inherit" string="Rounding inherit"/>
                        <field name="dp"
                               attrs="{'invisible': [('dp_inherit', '=', True)]}"/>
                        <field name="divider_inherit" string="Factor inherit"/>
                        <field name="divider"
                               attrs="{'invisible': [('divider_inherit', '=', True)]}"/>
                        <field name="prefix_inherit"/>
                        <field name="prefix"
                               attrs="{'invisible': [('prefix_inherit', '=', True)]}"/>
                        <field name="suffix_inherit"/>
                        <field name="suffix"
                               attrs="{'invisible': [('suffix_inherit', '=', True)]}"/>
                    </group>
                    <group string="Color" col="4">
                        <field name="color_inherit" />
                        <field name="color"
                               attrs="{'invisible': [('color_inherit', '=', True)]}"
                               widget="color"  />
                        <field name="background_color_inherit" />
                        <field name="background_color"
                               attrs="{'invisible': [('background_color_inherit', '=', True)]}"
                               widget="color" />
                    </group>
                    <group string="Font" col="4">
                        <field name="font_style_inherit" />
                        <field name="font_style"
                               attrs="{'invisible': [('font_style_inherit', '=', True)]}" />
                        <field name="font_weight_inherit" />
                        <field name="font_weight"
                               attrs="{'invisible': [('font_weight_inherit', '=', True)]}" />
                        <field name="font_size_inherit" />
                        <field name="font_size"
                               attrs="{'invisible': [('font_size_inherit', '=', True)]}" />
                    </group>
                    <group string="Indent" col="4">
                        <field name="indent_level_inherit" />
                        <field name="indent_level"
                               attrs="{'invisible': [('indent_level_inherit', '=', True)]}" />
                    </group>
                    <group string="Visibility" col="4">
                        <field name="hide_empty_inherit" />
                        <field name="hide_empty"
                               attrs="{'invisible': [('hide_empty_inherit', '=', True)]}" />
                    </group>
                </sheet>
                </form>
            </field>
        </record>

        <record model="ir.actions.act_window" id="mis_report_style_view_action">
            <field name="name">MIS Report Styles</field>
            <field name="view_id" ref="mis_report_style_view_tree"/>
            <field name="res_model">mis.report.style</field>
            <field name="view_type">form</field>
            <field name="view_mode">tree,form</field>
        </record>

        <menuitem id="mis_report_style_view_menu" parent="mis_report_conf_menu" name="MIS Report Styles" action="mis_report_style_view_action" sequence="22"/>

<<<<<<< HEAD
    </data>
=======
>>>>>>> 68df414b
</odoo><|MERGE_RESOLUTION|>--- conflicted
+++ resolved
@@ -1,9 +1,5 @@
 <?xml version="1.0" encoding="UTF-8"?>
 <odoo>
-<<<<<<< HEAD
-    <data>
-=======
->>>>>>> 68df414b
 
         <record model="ir.ui.view" id="mis_report_style_view_tree">
             <field name="name">mis.report.style.view.tree</field>
@@ -84,8 +80,4 @@
 
         <menuitem id="mis_report_style_view_menu" parent="mis_report_conf_menu" name="MIS Report Styles" action="mis_report_style_view_action" sequence="22"/>
 
-<<<<<<< HEAD
-    </data>
-=======
->>>>>>> 68df414b
 </odoo>