--- conflicted
+++ resolved
@@ -222,19 +222,12 @@
                                     report_type='qweb-pdf')
 
     def test_xlsx(self):
-<<<<<<< HEAD
-        test_reports.try_report(self.env.cr, self.env.uid,
-                                'mis_builder.mis_report_instance_xlsx',
-                                [self.report_instance.id],
-                                report_type='xlsx')
-=======
         with enable_test_report_directory():
             self.report_instance.export_xls()  # get action
             test_reports.try_report(self.env.cr, self.env.uid,
-                                    'mis.report.instance.xlsx',
+                                    'mis_builder.mis_report_instance_xlsx',
                                     [self.report_instance.id],
                                     report_type='xlsx')
->>>>>>> 7b03a3b2
 
     def test_get_kpis_by_account_id(self):
         account_ids = self.env['account.account'].\
