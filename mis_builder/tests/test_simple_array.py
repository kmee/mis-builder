--- conflicted
+++ resolved
@@ -4,11 +4,7 @@
 
 import doctest
 
-<<<<<<< HEAD
-from odoo.addons.mis_builder.models import simple_array
-=======
 from ..models import simple_array
->>>>>>> 68df414b
 
 
 def load_tests(loader, tests, ignore):
