CREATE OR REPLACE VIEW mis_committed_purchase AS (
    SELECT ROW_NUMBER() OVER() AS id, mis_committed_purchase.* FROM (

        /* /!\ Multi currency is left as an exercise for the reader /!\ */
    
        /* UNINVOICED PURCHASES */
    SELECT
        'uninvoiced purchase' AS line_type,
                pol.company_id AS company_id,
<<<<<<< HEAD
		pol.name AS name,
		po.create_date as date,
		CASE
		  WHEN (cast(split_part(ip.value_reference, ',', 2) AS INTEGER) IS NOT NULL) THEN cast(split_part(ip.value_reference, ',', 2) AS INTEGER)
		  WHEN (cast(split_part(ipc.value_reference, ',', 2) AS INTEGER) IS NOT NULL) THEN cast(split_part(ipc.value_reference, ',', 2) AS INTEGER)
		  WHEN (cast(split_part(ipd.value_reference, ',', 2) AS INTEGER) IS NOT NULL) THEN cast(split_part(ipd.value_reference, ',', 2) AS INTEGER)
		  ELSE cast(NULL AS INTEGER)
		END AS account_id,
		CASE
		  WHEN (pol.price_unit * (pol.product_qty - pol.qty_invoiced))::decimal(16,2) >= 0.0 THEN (pol.price_unit * (pol.product_qty - pol.qty_invoiced))::decimal(16,2)
		  ELSE 0.0
		END AS debit,
		CASE
		  WHEN (pol.price_unit * (pol.product_qty - pol.qty_invoiced))::decimal(16,2)  < 0 THEN (pol.price_unit * (pol.product_qty - pol.qty_invoiced))::decimal(16,2)
		  ELSE 0.0
		END AS credit
		FROM purchase_order_line pol
			LEFT JOIN purchase_order po on po.id = pol.order_id
			LEFT JOIN product_product pp ON pp.id = pol.product_id
			LEFT JOIN product_template pt ON pt.id = pp.product_tmpl_id
			LEFT JOIN product_category pc ON pc.id = pt.categ_id
			LEFT JOIN ir_property ip ON ip.name = 'property_account_expense_id' AND ip.type='many2one' AND ip.res_id ='product.template,' || pt.id
			LEFT JOIN ir_property ipc ON ipc.name = 'property_account_expense_categ_id' AND ipc.type='many2one' AND ipc.res_id ='product.category,' || pc.id
			LEFT JOIN ir_property ipd ON ipd.name = 'property_account_expense_categ_id' AND ipd.type='many2one' AND (ipd.res_id IS NULL OR ipd.res_id = '')
		WHERE pol.product_qty > pol.qty_invoiced AND po.state != 'cancel' AND po.state != 'draft'
=======
        pol.name AS name,
        po.date_planned as date,
        CASE
          WHEN (cast(split_part(ip.value_reference, ',', 2) AS INTEGER) IS NOT NULL) THEN cast(split_part(ip.value_reference, ',', 2) AS INTEGER)
          WHEN (cast(split_part(ipc.value_reference, ',', 2) AS INTEGER) IS NOT NULL) THEN cast(split_part(ipc.value_reference, ',', 2) AS INTEGER)
          WHEN (cast(split_part(ipd.value_reference, ',', 2) AS INTEGER) IS NOT NULL) THEN cast(split_part(ipd.value_reference, ',', 2) AS INTEGER)
          ELSE cast(NULL AS INTEGER)
        END AS account_id,
        CASE
          WHEN (pol.price_unit * (pol.product_qty - pol.qty_invoiced))::decimal(16,2) >= 0.0 THEN (pol.price_unit * (pol.product_qty - pol.qty_invoiced))::decimal(16,2)
          ELSE 0.0
        END AS debit,
        CASE
          WHEN (pol.price_unit * (pol.product_qty - pol.qty_invoiced))::decimal(16,2)  < 0 THEN (pol.price_unit * (pol.product_qty - pol.qty_invoiced))::decimal(16,2)
          ELSE 0.0
        END AS credit
        FROM purchase_order_line pol
            LEFT JOIN purchase_order po on po.id = pol.order_id
            LEFT JOIN product_product pp ON pp.id = pol.product_id
            LEFT JOIN product_template pt ON pt.id = pp.product_tmpl_id
            LEFT JOIN product_category pc ON pc.id = pt.categ_id
            LEFT JOIN ir_property ip ON ip.name = 'property_account_expense_id' AND ip.type='many2one' AND ip.res_id ='product.template,' || pt.id
            LEFT JOIN ir_property ipc ON ipc.name = 'property_account_expense_categ_id' AND ipc.type='many2one' AND ipc.res_id ='product.category,' || pc.id
            LEFT JOIN ir_property ipd ON ipd.name = 'property_account_expense_categ_id' AND ipd.type='many2one' AND (ipd.res_id IS NULL OR ipd.res_id = '')
        WHERE pol.product_qty > pol.qty_invoiced AND po.state != 'cancel' AND po.state != 'draft'
>>>>>>> f5de7dab

    UNION ALL

        /* DRAFT INVOICES */
    SELECT
        'draft invoice' AS line_type,
                ail.company_id AS company_id,
        ail.name AS name,
        ail.create_date as date,
        ail.account_id as account_id,
        CASE
          WHEN (ail.price_subtotal)::decimal(16,2) >= 0.0 THEN (ail.price_subtotal)::decimal(16,2)
          ELSE 0.0
        END AS debit,
        CASE
          WHEN (ail.price_subtotal)::decimal(16,2)  < 0 THEN (ail.price_subtotal)::decimal(16,2)
          ELSE 0.0
        END AS credit
        FROM account_invoice_line ail
            LEFT JOIN account_invoice ai ON ai.id = ail.invoice_id
        WHERE ai.state = 'draft' AND ai.type IN ('in_invoice', 'in_refund')
    ) AS mis_committed_purchase
)<|MERGE_RESOLUTION|>--- conflicted
+++ resolved
@@ -7,35 +7,8 @@
     SELECT
         'uninvoiced purchase' AS line_type,
                 pol.company_id AS company_id,
-<<<<<<< HEAD
-		pol.name AS name,
-		po.create_date as date,
-		CASE
-		  WHEN (cast(split_part(ip.value_reference, ',', 2) AS INTEGER) IS NOT NULL) THEN cast(split_part(ip.value_reference, ',', 2) AS INTEGER)
-		  WHEN (cast(split_part(ipc.value_reference, ',', 2) AS INTEGER) IS NOT NULL) THEN cast(split_part(ipc.value_reference, ',', 2) AS INTEGER)
-		  WHEN (cast(split_part(ipd.value_reference, ',', 2) AS INTEGER) IS NOT NULL) THEN cast(split_part(ipd.value_reference, ',', 2) AS INTEGER)
-		  ELSE cast(NULL AS INTEGER)
-		END AS account_id,
-		CASE
-		  WHEN (pol.price_unit * (pol.product_qty - pol.qty_invoiced))::decimal(16,2) >= 0.0 THEN (pol.price_unit * (pol.product_qty - pol.qty_invoiced))::decimal(16,2)
-		  ELSE 0.0
-		END AS debit,
-		CASE
-		  WHEN (pol.price_unit * (pol.product_qty - pol.qty_invoiced))::decimal(16,2)  < 0 THEN (pol.price_unit * (pol.product_qty - pol.qty_invoiced))::decimal(16,2)
-		  ELSE 0.0
-		END AS credit
-		FROM purchase_order_line pol
-			LEFT JOIN purchase_order po on po.id = pol.order_id
-			LEFT JOIN product_product pp ON pp.id = pol.product_id
-			LEFT JOIN product_template pt ON pt.id = pp.product_tmpl_id
-			LEFT JOIN product_category pc ON pc.id = pt.categ_id
-			LEFT JOIN ir_property ip ON ip.name = 'property_account_expense_id' AND ip.type='many2one' AND ip.res_id ='product.template,' || pt.id
-			LEFT JOIN ir_property ipc ON ipc.name = 'property_account_expense_categ_id' AND ipc.type='many2one' AND ipc.res_id ='product.category,' || pc.id
-			LEFT JOIN ir_property ipd ON ipd.name = 'property_account_expense_categ_id' AND ipd.type='many2one' AND (ipd.res_id IS NULL OR ipd.res_id = '')
-		WHERE pol.product_qty > pol.qty_invoiced AND po.state != 'cancel' AND po.state != 'draft'
-=======
         pol.name AS name,
-        po.date_planned as date,
+        po.create_date as date,
         CASE
           WHEN (cast(split_part(ip.value_reference, ',', 2) AS INTEGER) IS NOT NULL) THEN cast(split_part(ip.value_reference, ',', 2) AS INTEGER)
           WHEN (cast(split_part(ipc.value_reference, ',', 2) AS INTEGER) IS NOT NULL) THEN cast(split_part(ipc.value_reference, ',', 2) AS INTEGER)
@@ -59,7 +32,6 @@
             LEFT JOIN ir_property ipc ON ipc.name = 'property_account_expense_categ_id' AND ipc.type='many2one' AND ipc.res_id ='product.category,' || pc.id
             LEFT JOIN ir_property ipd ON ipd.name = 'property_account_expense_categ_id' AND ipd.type='many2one' AND (ipd.res_id IS NULL OR ipd.res_id = '')
         WHERE pol.product_qty > pol.qty_invoiced AND po.state != 'cancel' AND po.state != 'draft'
->>>>>>> f5de7dab
 
     UNION ALL
 
