--- conflicted
+++ resolved
@@ -16,11 +16,6 @@
   - "2.7"
 
 env:
-<<<<<<< HEAD
-  - VERSION="8.0" LINT_CHECK="1"
-  - VERSION="8.0" TESTS="1" ODOO_REPO="odoo/odoo" LINT_CHECK="0"
-  - VERSION="8.0" ODOO_REPO="OCA/OCB" LINT_CHECK="0"
-=======
   global:
   - VERSION="8.0" TESTS="0" LINT_CHECK="0" TRANSIFEX="0"
   - TRANSIFEX_USER='transbot@odoo-community.org'
@@ -31,7 +26,6 @@
   - TRANSIFEX="1"
   - TESTS="1" ODOO_REPO="odoo/odoo"
   - TESTS="1" ODOO_REPO="OCA/OCB"
->>>>>>> 4fbf8ca0
 
 virtualenv:
   system_site_packages: true
