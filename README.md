--- conflicted
+++ resolved
@@ -40,13 +40,7 @@
 ----------------
 addon | version | summary
 --- | --- | ---
-<<<<<<< HEAD
 [mis_builder](mis_builder/) | 10.0.2.0.2 | Build 'Management Information System' Reports and Dashboards
-=======
-[mis_builder](mis_builder/) | 9.0.3.0.1 | Build 'Management Information System' Reports and Dashboards
-[mis_builder_budget](mis_builder_budget/) | 9.0.1.1.0 | Create budgets for MIS reports
->>>>>>> 68df414b
-
 
 Unported addons
 ---------------
